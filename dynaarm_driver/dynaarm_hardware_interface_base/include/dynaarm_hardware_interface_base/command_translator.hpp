--- conflicted
+++ resolved
@@ -1,137 +1,117 @@
-#pragma once
-
-#include "eigen3/Eigen/Core"
-#include "eigen3/Eigen/Dense"
-
-namespace dynaarm_hardware_interface_common
-{
-
-class CommandTranslator
-{
-public:
-  CommandTranslator() = default;
-
-  virtual ~CommandTranslator() = default;
-
-  /*!
-   * Compute the mapping from the absolute angles of the dynaarm to the relative angles used in the Ocs2 convention.
-   * theta = relative angles
-   * q = absolute angles
-   * theta = mappingFromAbsoluteToRelativeAngles * q
-   */
-  static Eigen::VectorXd mapFromDynaarmToSerialCoordinates(const Eigen::VectorXd& input)
-  {
-    int size = input.size();
-    if (size < 4) {
-      throw std::invalid_argument("Input vector must have at least 4 elements");
-    }
-
-    // Create a dynamic matrix with size 'size'
-    Eigen::MatrixXd mapping = Eigen::MatrixXd::Identity(size, size);
-
-<<<<<<< HEAD
-    // Modify the first 4x4 submatrix
-    mapping.block<4, 4>(0, 0) << 1.0, 0.0, 0.0, 0.0, 0.0, 1.0, 0.0, 0.0, 0.0, -1.0, 1.0, 0.0, 0.0, 0.0, 0.0, 1.0;
-=======
-    // clang-format off
-            // Modify the first 4x4 submatrix
-            mapping.block<4, 4>(0, 0) << 1.0, 0.0, 0.0, 0.0,
-                                        0.0, 1.0, 0.0, 0.0,
-                                        0.0, -1.0, 1.0, 0.0,
-                                        0.0, 0.0, 0.0, 1.0;
-    // clang-format on
->>>>>>> aacb5c6b
-
-    // Return the transformed vector
-    return mapping * input;
-  }
-
-  static Eigen::VectorXd mapFromDynaarmToSerialTorques(const Eigen::VectorXd& input)
-  {
-    int size = input.size();
-    if (size < 4) {
-      throw std::invalid_argument("Input vector must have at least 4 elements");
-    }
-
-    // Create a dynamic matrix with size 'size'
-    Eigen::MatrixXd mapping = Eigen::MatrixXd::Identity(size, size);
-
-<<<<<<< HEAD
-    // Modify the first 4x4 submatrix
-    mapping.block<4, 4>(0, 0) << 1.0, 0.0, 0.0, 0.0, 0.0, 1.0, 1.0, 0.0, 0.0, 0.0, 1.0, 0.0, 0.0, 0.0, 0.0, 1.0;
-=======
-    // clang-format off
-            // Modify the first 4x4 submatrix
-            mapping.block<4, 4>(0, 0) << 1.0, 0.0, 0.0, 0.0,
-                0.0, 1.0, 1.0, 0.0,
-                0.0, 0.0, 1.0, 0.0,
-                0.0, 0.0, 0.0, 1.0;
-    // clang-format on
->>>>>>> aacb5c6b
-
-    // Return the transformed vector
-    return mapping * input;
-  }
-
-  /*!
-   * Compute the mapping from the relative angles of the ocs2_convention to the absolute angles used for the dynaarm
-   * theta = relative angles
-   * q = absolute angles
-   * q = mappingFromRelativeToAbsoluteAngles * theta
-   */
-  static Eigen::VectorXd mapFromSerialToDynaarmCoordinates(const Eigen::VectorXd& input)
-  {
-    int size = input.size();
-    if (size < 4) {
-      throw std::invalid_argument("Input vector must have at least 4 elements");
-    }
-
-    // Create a dynamic matrix with size 'size'
-    Eigen::MatrixXd mapping = Eigen::MatrixXd::Identity(size, size);
-
-<<<<<<< HEAD
-    // Modify the first 4x4 submatrix
-    mapping.block<4, 4>(0, 0) << 1.0, 0.0, 0.0, 0.0, 0.0, 1.0, 0.0, 0.0, 0.0, 1.0, 1.0, 0.0, 0.0, 0.0, 0.0, 1.0;
-=======
-    // clang-format off
-            // Modify the first 4x4 submatrix
-            mapping.block<4, 4>(0, 0) << 1.0, 0.0, 0.0, 0.0,
-                0.0, 1.0, 0.0, 0.0,
-                0.0, 1.0, 1.0, 0.0,
-                0.0, 0.0, 0.0, 1.0;
-    // clang-format on
->>>>>>> aacb5c6b
-
-    // Return the transformed vector
-    return mapping * input;
-  }
-
-  static Eigen::VectorXd mapFromSerialToDynaarmTorques(const Eigen::VectorXd& input)
-  {
-    int size = input.size();
-    if (size < 4) {
-      throw std::invalid_argument("Input vector must have at least 4 elements");
-    }
-
-    // Create a dynamic matrix with size 'size'
-    Eigen::MatrixXd mapping = Eigen::MatrixXd::Identity(size, size);
-
-<<<<<<< HEAD
-    // Modify the first 4x4 submatrix
-    mapping.block<4, 4>(0, 0) << 1.0, 0.0, 0.0, 0.0, 0.0, 1.0, -1.0, 0.0, 0.0, 0.0, 1.0, 0.0, 0.0, 0.0, 0.0, 1.0;
-=======
-    // clang-format off
-            // Modify the first 4x4 submatrix
-            mapping.block<4, 4>(0, 0) << 1.0, 0.0, 0.0, 0.0,
-                0.0, 1.0, -1.0, 0.0,
-                0.0, 0.0, 1.0, 0.0,
-                0.0, 0.0, 0.0, 1.0;
-    // clang-format on
->>>>>>> aacb5c6b
-
-    // Return the transformed vector
-    return mapping * input;
-  }
-};
-
-}  // namespace dynaarm_hardware_interface_common
+#pragma once
+
+#include "eigen3/Eigen/Core"
+#include "eigen3/Eigen/Dense"
+
+namespace dynaarm_hardware_interface_common
+{
+
+class CommandTranslator
+{
+public:
+  CommandTranslator() = default;
+
+  virtual ~CommandTranslator() = default;
+
+  /*!
+   * Compute the mapping from the absolute angles of the dynaarm to the relative angles used in the Ocs2 convention.
+   * theta = relative angles
+   * q = absolute angles
+   * theta = mappingFromAbsoluteToRelativeAngles * q
+   */
+  static Eigen::VectorXd mapFromDynaarmToSerialCoordinates(const Eigen::VectorXd& input)
+  {
+    int size = input.size();
+    if (size < 4) {
+      throw std::invalid_argument("Input vector must have at least 4 elements");
+    }
+
+    // Create a dynamic matrix with size 'size'
+    Eigen::MatrixXd mapping = Eigen::MatrixXd::Identity(size, size);
+
+    // clang-format off
+            // Modify the first 4x4 submatrix
+            mapping.block<4, 4>(0, 0) << 1.0, 0.0, 0.0, 0.0,
+                                        0.0, 1.0, 0.0, 0.0,
+                                        0.0, -1.0, 1.0, 0.0,
+                                        0.0, 0.0, 0.0, 1.0;
+    // clang-format on
+
+    // Return the transformed vector
+    return mapping * input;
+  }
+
+  static Eigen::VectorXd mapFromDynaarmToSerialTorques(const Eigen::VectorXd& input)
+  {
+    int size = input.size();
+    if (size < 4) {
+      throw std::invalid_argument("Input vector must have at least 4 elements");
+    }
+
+    // Create a dynamic matrix with size 'size'
+    Eigen::MatrixXd mapping = Eigen::MatrixXd::Identity(size, size);
+
+    // clang-format off
+            // Modify the first 4x4 submatrix
+            mapping.block<4, 4>(0, 0) << 1.0, 0.0, 0.0, 0.0,
+                0.0, 1.0, 1.0, 0.0,
+                0.0, 0.0, 1.0, 0.0,
+                0.0, 0.0, 0.0, 1.0;
+    // clang-format on
+
+    // Return the transformed vector
+    return mapping * input;
+  }
+
+  /*!
+   * Compute the mapping from the relative angles of the ocs2_convention to the absolute angles used for the dynaarm
+   * theta = relative angles
+   * q = absolute angles
+   * q = mappingFromRelativeToAbsoluteAngles * theta
+   */
+  static Eigen::VectorXd mapFromSerialToDynaarmCoordinates(const Eigen::VectorXd& input)
+  {
+    int size = input.size();
+    if (size < 4) {
+      throw std::invalid_argument("Input vector must have at least 4 elements");
+    }
+
+    // Create a dynamic matrix with size 'size'
+    Eigen::MatrixXd mapping = Eigen::MatrixXd::Identity(size, size);
+
+    // clang-format off
+            // Modify the first 4x4 submatrix
+            mapping.block<4, 4>(0, 0) << 1.0, 0.0, 0.0, 0.0,
+                0.0, 1.0, 0.0, 0.0,
+                0.0, 1.0, 1.0, 0.0,
+                0.0, 0.0, 0.0, 1.0;
+    // clang-format on
+
+    // Return the transformed vector
+    return mapping * input;
+  }
+
+  static Eigen::VectorXd mapFromSerialToDynaarmTorques(const Eigen::VectorXd& input)
+  {
+    int size = input.size();
+    if (size < 4) {
+      throw std::invalid_argument("Input vector must have at least 4 elements");
+    }
+
+    // Create a dynamic matrix with size 'size'
+    Eigen::MatrixXd mapping = Eigen::MatrixXd::Identity(size, size);
+
+    // clang-format off
+            // Modify the first 4x4 submatrix
+            mapping.block<4, 4>(0, 0) << 1.0, 0.0, 0.0, 0.0,
+                0.0, 1.0, -1.0, 0.0,
+                0.0, 0.0, 1.0, 0.0,
+                0.0, 0.0, 0.0, 1.0;
+    // clang-format on
+
+    // Return the transformed vector
+    return mapping * input;
+  }
+};
+
+}  // namespace dynaarm_hardware_interface_common