--- conflicted
+++ resolved
@@ -1,337 +1,333 @@
-/*
- * Copyright 2025 Duatic AG
- *
- * Redistribution and use in source and binary forms, with or without modification, are permitted provided that the
- * following conditions are met:
- *
- * 1. Redistributions of source code must retain the above copyright notice, this list of conditions and the following
- * disclaimer.
- *
- * 2. Redistributions in binary form must reproduce the above copyright notice, this list of conditions and the
- * following disclaimer in the documentation and/or other materials provided with the distribution.
- *
- * 3. Neither the name of the copyright holder nor the names of its contributors may be used to endorse or promote
- * products derived from this software without specific prior written permission.
- *
- * THIS SOFTWARE IS PROVIDED BY THE COPYRIGHT HOLDERS AND CONTRIBUTORS "AS IS" AND ANY EXPRESS OR IMPLIED WARRANTIES,
- * INCLUDING, BUT NOT LIMITED TO, THE IMPLIED WARRANTIES OF MERCHANTABILITY AND FITNESS FOR A PARTICULAR PURPOSE ARE
- * DISCLAIMED. IN NO EVENT SHALL THE COPYRIGHT HOLDER OR CONTRIBUTORS BE LIABLE FOR ANY DIRECT, INDIRECT, INCIDENTAL,
- * SPECIAL, EXEMPLARY, OR CONSEQUENTIAL DAMAGES (INCLUDING, BUT NOT LIMITED TO, PROCUREMENT OF SUBSTITUTE GOODS OR
- * SERVICES; LOSS OF USE, DATA, OR PROFITS; OR BUSINESS INTERRUPTION) HOWEVER CAUSED AND ON ANY THEORY OF LIABILITY,
- * WHETHER IN CONTRACT, STRICT LIABILITY, OR TORT (INCLUDING NEGLIGENCE OR OTHERWISE) ARISING IN ANY WAY OUT OF THE USE
- * OF THIS SOFTWARE, EVEN IF ADVISED OF THE POSSIBILITY OF SUCH DAMAGE.
- */
-
-#include "hardware_interface/types/hardware_interface_type_values.hpp"
-#include "dynaarm_hardware_interface_base/dynaarm_hardware_interface_base.hpp"
-#include "dynaarm_hardware_interface_base/string_utils.hpp"
-
-namespace dynaarm_hardware_interface_base
-{
-DynaArmHardwareInterfaceBase::~DynaArmHardwareInterfaceBase()
-{
-}
-
-hardware_interface::CallbackReturn
-DynaArmHardwareInterfaceBase::on_init(const hardware_interface::HardwareInfo& system_info)
-{
-  // Init base interface
-  if (hardware_interface::SystemInterface::on_init(system_info) != hardware_interface::CallbackReturn::SUCCESS) {
-    RCLCPP_FATAL(logger_, "Error initialising base interface");
-    return hardware_interface::CallbackReturn::ERROR;
-  }
-  // Store the system information
-  info_ = system_info;
-
-  // Check the amount of joints. We only support 4 or 6
-  if (info_.joints.size() != 6 && info_.joints.size() != 4) {
-    RCLCPP_FATAL_STREAM(logger_, "We need either 4 or 6 DoF but: " << info_.joints.size() << " were configured");
-    return hardware_interface::CallbackReturn::ERROR;
-  }
-
-  // Initialize the state vectors with 0 values
-  for (std::size_t i = 0; i < info_.joints.size(); i++) {
-    const auto joint_name = info_.joints.at(i).name;
-
-    joint_state_vector_.push_back(dynaarm_hardware_interface_common::JointState{ .name = joint_name });
-    joint_command_vector_.push_back(dynaarm_hardware_interface_common::JointCommand{ .name = joint_name });
-    motor_state_vector_.push_back(dynaarm_hardware_interface_common::MotorState{ .name = joint_name });
-    motor_command_vector_.push_back(dynaarm_hardware_interface_common::MotorCommand{ .name = joint_name });
-  }
-
-  RCLCPP_INFO_STREAM(logger_, "Successfully initialized dynaarm hardware interface for DynaArmHardwareInterfaceBase");
-
-  // Check if we want to start in freeze mode (parameter is optional). If so we enable the freeze mode
-  // The user than has to disable the freeze mode manually
-  if (info_.hardware_parameters.find("start_in_freeze_mode") != info_.hardware_parameters.end()) {
-    command_freeze_mode_ = utils::sttobool(info_.hardware_parameters.at("start_in_freeze_mode")) ? 1.0 : 0.0;
-  }
-
-  return on_init_derived(system_info);
-}
-
-std::vector<hardware_interface::StateInterface> DynaArmHardwareInterfaceBase::export_state_interfaces()
-{
-  std::vector<hardware_interface::StateInterface> state_interfaces;
-
-  for (auto& joint_state : joint_state_vector_) {
-    state_interfaces.emplace_back(hardware_interface::StateInterface(
-        joint_state.name, hardware_interface::HW_IF_POSITION, &joint_state.position));
-    state_interfaces.emplace_back(hardware_interface::StateInterface(
-        joint_state.name, hardware_interface::HW_IF_VELOCITY, &joint_state.velocity));
-    state_interfaces.emplace_back(
-        hardware_interface::StateInterface(joint_state.name, hardware_interface::HW_IF_EFFORT, &joint_state.effort));
-
-    state_interfaces.emplace_back(
-        hardware_interface::StateInterface(joint_state.name, "position_commanded", &joint_state.position_commanded));
-    state_interfaces.emplace_back(
-        hardware_interface::StateInterface(joint_state.name, "velocity_commanded", &joint_state.velocity_commanded));
-    state_interfaces.emplace_back(
-        hardware_interface::StateInterface(joint_state.name, "effort_commanded", &joint_state.effort_commanded));
-  }
-
-  for (auto& joint_command : joint_command_vector_) {
-    state_interfaces.emplace_back(
-        hardware_interface::StateInterface(joint_command.name, "p_gain_commanded", &joint_command.p_gain));
-    state_interfaces.emplace_back(
-        hardware_interface::StateInterface(joint_command.name, "i_gain_commanded", &joint_command.i_gain));
-    state_interfaces.emplace_back(
-        hardware_interface::StateInterface(joint_command.name, "d_gain_commanded", &joint_command.d_gain));
-  }
-
-  for (auto& motor_state : motor_state_vector_) {
-    state_interfaces.emplace_back(
-        hardware_interface::StateInterface(motor_state.name, "motor_position", &motor_state.position));
-    state_interfaces.emplace_back(
-        hardware_interface::StateInterface(motor_state.name, "motor_velocity", &motor_state.velocity));
-    state_interfaces.emplace_back(
-        hardware_interface::StateInterface(motor_state.name, "motor_effort", &motor_state.effort));
-    state_interfaces.emplace_back(
-        hardware_interface::StateInterface(motor_state.name, "motor_temperature_system", &motor_state.temperature));
-    state_interfaces.emplace_back(hardware_interface::StateInterface(motor_state.name, "motor_temperature_coil_A",
-                                                                     &motor_state.temperature_coil_A));
-    state_interfaces.emplace_back(hardware_interface::StateInterface(motor_state.name, "motor_temperature_coil_B",
-                                                                     &motor_state.temperature_coil_B));
-    state_interfaces.emplace_back(hardware_interface::StateInterface(motor_state.name, "motor_temperature_coil_C",
-                                                                     &motor_state.temperature_coil_C));
-    state_interfaces.emplace_back(
-        hardware_interface::StateInterface(motor_state.name, "motor_bus_voltage", &motor_state.bus_voltage));
-  }
-
-  for (auto& motor_command : motor_command_vector_) {
-    state_interfaces.emplace_back(
-        hardware_interface::StateInterface(motor_command.name, "motor_position_commanded", &motor_command.position));
-    state_interfaces.emplace_back(
-        hardware_interface::StateInterface(motor_command.name, "motor_velocity_commanded", &motor_command.velocity));
-    state_interfaces.emplace_back(
-        hardware_interface::StateInterface(motor_command.name, "motor_effort_commanded", &motor_command.effort));
-  }
-
-  // TODO(firesurfer) expose drive state, warnings, imu?
-  return state_interfaces;
-}
-
-std::vector<hardware_interface::CommandInterface> DynaArmHardwareInterfaceBase::export_command_interfaces()
-{
-  std::vector<hardware_interface::CommandInterface> command_interfaces;
-
-  for (auto& joint_command : joint_command_vector_) {
-    command_interfaces.emplace_back(hardware_interface::CommandInterface(
-        joint_command.name, hardware_interface::HW_IF_POSITION, &joint_command.position));
-    command_interfaces.emplace_back(hardware_interface::CommandInterface(
-        joint_command.name, hardware_interface::HW_IF_VELOCITY, &joint_command.velocity));
-    command_interfaces.emplace_back(hardware_interface::CommandInterface(
-        joint_command.name, hardware_interface::HW_IF_EFFORT, &joint_command.effort));
-
-    command_interfaces.emplace_back(
-        hardware_interface::CommandInterface(joint_command.name, "p_gain", &joint_command.p_gain));
-    command_interfaces.emplace_back(
-        hardware_interface::CommandInterface(joint_command.name, "i_gain", &joint_command.i_gain));
-    command_interfaces.emplace_back(
-        hardware_interface::CommandInterface(joint_command.name, "d_gain", &joint_command.d_gain));
-  }
-  command_interfaces.emplace_back(
-      hardware_interface::CommandInterface(get_hardware_info().name, "freeze_mode", &command_freeze_mode_));
-
-  return command_interfaces;
-}
-
-hardware_interface::CallbackReturn
-DynaArmHardwareInterfaceBase::on_activate(const rclcpp_lifecycle::State& previous_state)
-{
-  hardware_interface::CallbackReturn callbackReturn = on_activate_derived(previous_state);
-
-  // Basically lock the read/write methods until on_activate has finished
-  active_ = true;
-
-  // Perform a reading once to obtain the current positions
-  if (read(rclcpp::Time(), rclcpp::Duration(std::chrono::nanoseconds(0))) != hardware_interface::return_type::OK) {
-    RCLCPP_ERROR_STREAM(logger_, "Could not perform initial read - this is critical");
-    return hardware_interface::CallbackReturn::FAILURE;
-  }
-
-  for (std::size_t i = 0; i < info_.joints.size(); i++) {
-    joint_command_vector_[i].position = joint_state_vector_[i].position;
-    joint_command_vector_[i].velocity = 0.0;
-    joint_command_vector_[i].effort = 0.0;
-    RCLCPP_INFO_STREAM(logger_, "Start position of joint: " << info_.joints[i].name
-                                                            << " is: " << joint_state_vector_[i].position);
-  }
-
-  return callbackReturn;
-}
-
-hardware_interface::CallbackReturn
-DynaArmHardwareInterfaceBase::on_deactivate(const rclcpp_lifecycle::State& previous_state)
-{
-  return on_deactivate_derived(previous_state);
-}
-
-hardware_interface::CallbackReturn
-DynaArmHardwareInterfaceBase::on_error(const rclcpp_lifecycle::State& /*previous_state*/)
-{
-  return hardware_interface::CallbackReturn::FAILURE;
-}
-
-hardware_interface::return_type DynaArmHardwareInterfaceBase::read(const rclcpp::Time& /*time*/,
-                                                                   const rclcpp::Duration& /*period*/)
-{
-  if (!active_)
-    return hardware_interface::return_type::OK;
-
-  // updates the motor states. Assumed that after this function the motor_state_vector is correctly updated
-  read_motor_states();
-
-  Eigen::VectorXd motor_position(info_.joints.size());
-  Eigen::VectorXd motor_velocity(info_.joints.size());
-  Eigen::VectorXd motor_effort(info_.joints.size());
-  Eigen::VectorXd motor_position_commanded(info_.joints.size());
-  Eigen::VectorXd motor_velocity_commanded(info_.joints.size());
-  Eigen::VectorXd motor_effort_commanded(info_.joints.size());
-
-  for (std::size_t i = 0; i < info_.joints.size(); i++) {
-    motor_position(i) = motor_state_vector_[i].position;
-    motor_velocity(i) = motor_state_vector_[i].velocity;
-    motor_effort(i) = motor_state_vector_[i].effort;
-    motor_position_commanded(i) = motor_state_vector_[i].position_commanded;
-    motor_velocity_commanded(i) = motor_state_vector_[i].velocity_commanded;
-    motor_effort_commanded(i) = motor_state_vector_[i].effort_commanded;
-  }
-  // Transform the joint positions using the matrix transformation
-  Eigen::VectorXd joint_position =
-      dynaarm_hardware_interface_common::CommandTranslator::mapFromDynaarmToSerialCoordinates(motor_position);
-  Eigen::VectorXd joint_velocity =
-      dynaarm_hardware_interface_common::CommandTranslator::mapFromDynaarmToSerialCoordinates(motor_velocity);
-  Eigen::VectorXd joint_effort =
-      dynaarm_hardware_interface_common::CommandTranslator::mapFromDynaarmToSerialTorques(motor_effort);
-
-  Eigen::VectorXd joint_position_commanded =
-      dynaarm_hardware_interface_common::CommandTranslator::mapFromDynaarmToSerialCoordinates(motor_position_commanded);
-  Eigen::VectorXd joint_velocity_commanded =
-      dynaarm_hardware_interface_common::CommandTranslator::mapFromDynaarmToSerialCoordinates(motor_velocity_commanded);
-  Eigen::VectorXd joint_effort_commanded =
-      dynaarm_hardware_interface_common::CommandTranslator::mapFromDynaarmToSerialTorques(motor_effort_commanded);
-  for (std::size_t i = 0; i < info_.joints.size(); i++) {
-    joint_state_vector_[i].position = joint_position[i];
-    joint_state_vector_[i].velocity = joint_velocity[i];
-    joint_state_vector_[i].effort = joint_effort[i];
-    joint_state_vector_[i].position_commanded = joint_position_commanded[i];
-    joint_state_vector_[i].velocity_commanded = joint_velocity_commanded[i];
-    joint_state_vector_[i].effort_commanded = joint_effort_commanded[i];
-  }
-
-  return hardware_interface::return_type::OK;
-}
-
-hardware_interface::return_type DynaArmHardwareInterfaceBase::write(const rclcpp::Time& /*time*/,
-                                                                    const rclcpp::Duration& /*period*/)
-{
-  if (!active_)
-    return hardware_interface::return_type::OK;
-
-  Eigen::VectorXd joint_position(info_.joints.size());
-  Eigen::VectorXd joint_velocity(info_.joints.size());
-  Eigen::VectorXd joint_effort(info_.joints.size());
-  for (std::size_t i = 0; i < info_.joints.size(); i++) {
-<<<<<<< HEAD
-    // Clamp the outputs to the joint limits defined in the urdf
-    const auto limits = info_.limits.at(info_.joints[i].name);
-
-    if (std::isnan(joint_state_vector_[i].position_last)){
-      joint_state_vector_[i].position_last = joint_state_vector_[i].position;
-    }
-
-    // The if statements below make sure that the arm is not moving towards collision with itself
-    // First checking if it is within limits, if yes it works under normal circumstances
-    if(joint_state_vector_[i].position > limits.min_position && joint_state_vector_[i].position < limits.max_position)
-    {      
-      joint_position[i] = std::clamp(joint_command_vector_[i].position, limits.min_position, limits.max_position);
-      joint_state_vector_[i].position_last = joint_state_vector_[i].position;                
-    }
-    // If we are lower than the low_limit but the joint is moving away from collision we accept the move    
-    else if (joint_state_vector_[i].position < limits.min_position && 
-            joint_command_vector_[i].position >= joint_state_vector_[i].position)
-    {      
-      // Then it is safe to move and we Accept the new position to be commanded
-      // Note that we clamp the minimum joint position value to the current position, this way we avoid jumps
-      joint_position[i] = std::clamp(joint_command_vector_[i].position, joint_state_vector_[i].position, limits.max_position);
-      joint_state_vector_[i].position_last = joint_state_vector_[i].position;    
-    }
-    // Same for the upper limmit
-    else if(joint_state_vector_[i].position > limits.max_position && 
-            joint_command_vector_[i].position <= joint_state_vector_[i].position)
-    { 
-      joint_position[i] = std::clamp(joint_command_vector_[i].position, limits.min_position, joint_state_vector_[i].position);
-      joint_state_vector_[i].position_last = joint_state_vector_[i].position;
-    }
-    else
-    {
-      //Hold last valid position, this is why we need the position_last variable.
-      joint_position[i] = joint_state_vector_[i].position_last;
-    }
-
-=======
-    joint_position[i] = joint_command_vector_[i].position;
->>>>>>> 44c0bac4
-    joint_velocity[i] = joint_command_vector_[i].velocity;
-    joint_effort[i] = joint_command_vector_[i].effort;
-  }
-
-  // Transform the joint positions using the matrix transformation
-  Eigen::VectorXd motor_position =
-      dynaarm_hardware_interface_common::CommandTranslator::mapFromSerialToDynaarmCoordinates(joint_position);
-  Eigen::VectorXd motor_velocity =
-      dynaarm_hardware_interface_common::CommandTranslator::mapFromSerialToDynaarmCoordinates(joint_velocity);
-  Eigen::VectorXd motor_effort =
-      dynaarm_hardware_interface_common::CommandTranslator::mapFromSerialToDynaarmTorques(joint_effort);
-
-  for (std::size_t i = 0; i < info_.joints.size(); i++) {
-    motor_command_vector_[i].position = motor_position[i];
-    motor_command_vector_[i].velocity = motor_velocity[i];
-    motor_command_vector_[i].effort = motor_effort[i];
-    motor_command_vector_[i].p_gain = joint_command_vector_[i].p_gain;
-    motor_command_vector_[i].i_gain = joint_command_vector_[i].i_gain;
-    motor_command_vector_[i].d_gain = joint_command_vector_[i].d_gain;
-  }
-
-  // writes motor commands to the drives, simulation or directly into motor_state for mock
-  write_motor_commands();
-
-  return hardware_interface::return_type::OK;
-}
-
-hardware_interface::return_type DynaArmHardwareInterfaceBase::prepare_command_mode_switch(
-    [[maybe_unused]] const std::vector<std::string>& start_interfaces,
-    [[maybe_unused]] const std::vector<std::string>& stop_interfaces)
-{
-  return hardware_interface::return_type::OK;
-}
-
-hardware_interface::return_type DynaArmHardwareInterfaceBase::perform_command_mode_switch(
-    [[maybe_unused]] const std::vector<std::string>& start_interfaces,
-    [[maybe_unused]] const std::vector<std::string>& stop_interfaces)
-{
-  return hardware_interface::return_type::OK;
-}
-
-}  // namespace dynaarm_hardware_interface_base
+/*
+ * Copyright 2025 Duatic AG
+ *
+ * Redistribution and use in source and binary forms, with or without modification, are permitted provided that the
+ * following conditions are met:
+ *
+ * 1. Redistributions of source code must retain the above copyright notice, this list of conditions and the following
+ * disclaimer.
+ *
+ * 2. Redistributions in binary form must reproduce the above copyright notice, this list of conditions and the
+ * following disclaimer in the documentation and/or other materials provided with the distribution.
+ *
+ * 3. Neither the name of the copyright holder nor the names of its contributors may be used to endorse or promote
+ * products derived from this software without specific prior written permission.
+ *
+ * THIS SOFTWARE IS PROVIDED BY THE COPYRIGHT HOLDERS AND CONTRIBUTORS "AS IS" AND ANY EXPRESS OR IMPLIED WARRANTIES,
+ * INCLUDING, BUT NOT LIMITED TO, THE IMPLIED WARRANTIES OF MERCHANTABILITY AND FITNESS FOR A PARTICULAR PURPOSE ARE
+ * DISCLAIMED. IN NO EVENT SHALL THE COPYRIGHT HOLDER OR CONTRIBUTORS BE LIABLE FOR ANY DIRECT, INDIRECT, INCIDENTAL,
+ * SPECIAL, EXEMPLARY, OR CONSEQUENTIAL DAMAGES (INCLUDING, BUT NOT LIMITED TO, PROCUREMENT OF SUBSTITUTE GOODS OR
+ * SERVICES; LOSS OF USE, DATA, OR PROFITS; OR BUSINESS INTERRUPTION) HOWEVER CAUSED AND ON ANY THEORY OF LIABILITY,
+ * WHETHER IN CONTRACT, STRICT LIABILITY, OR TORT (INCLUDING NEGLIGENCE OR OTHERWISE) ARISING IN ANY WAY OUT OF THE USE
+ * OF THIS SOFTWARE, EVEN IF ADVISED OF THE POSSIBILITY OF SUCH DAMAGE.
+ */
+
+#include "hardware_interface/types/hardware_interface_type_values.hpp"
+#include "dynaarm_hardware_interface_base/dynaarm_hardware_interface_base.hpp"
+#include "dynaarm_hardware_interface_base/string_utils.hpp"
+
+namespace dynaarm_hardware_interface_base
+{
+DynaArmHardwareInterfaceBase::~DynaArmHardwareInterfaceBase()
+{
+}
+
+hardware_interface::CallbackReturn
+DynaArmHardwareInterfaceBase::on_init(const hardware_interface::HardwareInfo& system_info)
+{
+  // Init base interface
+  if (hardware_interface::SystemInterface::on_init(system_info) != hardware_interface::CallbackReturn::SUCCESS) {
+    RCLCPP_FATAL(logger_, "Error initialising base interface");
+    return hardware_interface::CallbackReturn::ERROR;
+  }
+  // Store the system information
+  info_ = system_info;
+
+  // Check the amount of joints. We only support 4 or 6
+  if (info_.joints.size() != 6 && info_.joints.size() != 4) {
+    RCLCPP_FATAL_STREAM(logger_, "We need either 4 or 6 DoF but: " << info_.joints.size() << " were configured");
+    return hardware_interface::CallbackReturn::ERROR;
+  }
+
+  // Initialize the state vectors with 0 values
+  for (std::size_t i = 0; i < info_.joints.size(); i++) {
+    const auto joint_name = info_.joints.at(i).name;
+
+    joint_state_vector_.push_back(dynaarm_hardware_interface_common::JointState{ .name = joint_name });
+    joint_command_vector_.push_back(dynaarm_hardware_interface_common::JointCommand{ .name = joint_name });
+    motor_state_vector_.push_back(dynaarm_hardware_interface_common::MotorState{ .name = joint_name });
+    motor_command_vector_.push_back(dynaarm_hardware_interface_common::MotorCommand{ .name = joint_name });
+  }
+
+  RCLCPP_INFO_STREAM(logger_, "Successfully initialized dynaarm hardware interface for DynaArmHardwareInterfaceBase");
+
+  // Check if we want to start in freeze mode (parameter is optional). If so we enable the freeze mode
+  // The user than has to disable the freeze mode manually
+  if (info_.hardware_parameters.find("start_in_freeze_mode") != info_.hardware_parameters.end()) {
+    command_freeze_mode_ = utils::sttobool(info_.hardware_parameters.at("start_in_freeze_mode")) ? 1.0 : 0.0;
+  }
+
+  return on_init_derived(system_info);
+}
+
+std::vector<hardware_interface::StateInterface> DynaArmHardwareInterfaceBase::export_state_interfaces()
+{
+  std::vector<hardware_interface::StateInterface> state_interfaces;
+
+  for (auto& joint_state : joint_state_vector_) {
+    state_interfaces.emplace_back(hardware_interface::StateInterface(
+        joint_state.name, hardware_interface::HW_IF_POSITION, &joint_state.position));
+    state_interfaces.emplace_back(hardware_interface::StateInterface(
+        joint_state.name, hardware_interface::HW_IF_VELOCITY, &joint_state.velocity));
+    state_interfaces.emplace_back(
+        hardware_interface::StateInterface(joint_state.name, hardware_interface::HW_IF_EFFORT, &joint_state.effort));
+
+    state_interfaces.emplace_back(
+        hardware_interface::StateInterface(joint_state.name, "position_commanded", &joint_state.position_commanded));
+    state_interfaces.emplace_back(
+        hardware_interface::StateInterface(joint_state.name, "velocity_commanded", &joint_state.velocity_commanded));
+    state_interfaces.emplace_back(
+        hardware_interface::StateInterface(joint_state.name, "effort_commanded", &joint_state.effort_commanded));
+  }
+
+  for (auto& joint_command : joint_command_vector_) {
+    state_interfaces.emplace_back(
+        hardware_interface::StateInterface(joint_command.name, "p_gain_commanded", &joint_command.p_gain));
+    state_interfaces.emplace_back(
+        hardware_interface::StateInterface(joint_command.name, "i_gain_commanded", &joint_command.i_gain));
+    state_interfaces.emplace_back(
+        hardware_interface::StateInterface(joint_command.name, "d_gain_commanded", &joint_command.d_gain));
+  }
+
+  for (auto& motor_state : motor_state_vector_) {
+    state_interfaces.emplace_back(
+        hardware_interface::StateInterface(motor_state.name, "motor_position", &motor_state.position));
+    state_interfaces.emplace_back(
+        hardware_interface::StateInterface(motor_state.name, "motor_velocity", &motor_state.velocity));
+    state_interfaces.emplace_back(
+        hardware_interface::StateInterface(motor_state.name, "motor_effort", &motor_state.effort));
+    state_interfaces.emplace_back(
+        hardware_interface::StateInterface(motor_state.name, "motor_temperature_system", &motor_state.temperature));
+    state_interfaces.emplace_back(hardware_interface::StateInterface(motor_state.name, "motor_temperature_coil_A",
+                                                                     &motor_state.temperature_coil_A));
+    state_interfaces.emplace_back(hardware_interface::StateInterface(motor_state.name, "motor_temperature_coil_B",
+                                                                     &motor_state.temperature_coil_B));
+    state_interfaces.emplace_back(hardware_interface::StateInterface(motor_state.name, "motor_temperature_coil_C",
+                                                                     &motor_state.temperature_coil_C));
+    state_interfaces.emplace_back(
+        hardware_interface::StateInterface(motor_state.name, "motor_bus_voltage", &motor_state.bus_voltage));
+  }
+
+  for (auto& motor_command : motor_command_vector_) {
+    state_interfaces.emplace_back(
+        hardware_interface::StateInterface(motor_command.name, "motor_position_commanded", &motor_command.position));
+    state_interfaces.emplace_back(
+        hardware_interface::StateInterface(motor_command.name, "motor_velocity_commanded", &motor_command.velocity));
+    state_interfaces.emplace_back(
+        hardware_interface::StateInterface(motor_command.name, "motor_effort_commanded", &motor_command.effort));
+  }
+
+  // TODO(firesurfer) expose drive state, warnings, imu?
+  return state_interfaces;
+}
+
+std::vector<hardware_interface::CommandInterface> DynaArmHardwareInterfaceBase::export_command_interfaces()
+{
+  std::vector<hardware_interface::CommandInterface> command_interfaces;
+
+  for (auto& joint_command : joint_command_vector_) {
+    command_interfaces.emplace_back(hardware_interface::CommandInterface(
+        joint_command.name, hardware_interface::HW_IF_POSITION, &joint_command.position));
+    command_interfaces.emplace_back(hardware_interface::CommandInterface(
+        joint_command.name, hardware_interface::HW_IF_VELOCITY, &joint_command.velocity));
+    command_interfaces.emplace_back(hardware_interface::CommandInterface(
+        joint_command.name, hardware_interface::HW_IF_EFFORT, &joint_command.effort));
+
+    command_interfaces.emplace_back(
+        hardware_interface::CommandInterface(joint_command.name, "p_gain", &joint_command.p_gain));
+    command_interfaces.emplace_back(
+        hardware_interface::CommandInterface(joint_command.name, "i_gain", &joint_command.i_gain));
+    command_interfaces.emplace_back(
+        hardware_interface::CommandInterface(joint_command.name, "d_gain", &joint_command.d_gain));
+  }
+  command_interfaces.emplace_back(
+      hardware_interface::CommandInterface(get_hardware_info().name, "freeze_mode", &command_freeze_mode_));
+
+  return command_interfaces;
+}
+
+hardware_interface::CallbackReturn
+DynaArmHardwareInterfaceBase::on_activate(const rclcpp_lifecycle::State& previous_state)
+{
+  hardware_interface::CallbackReturn callbackReturn = on_activate_derived(previous_state);
+
+  // Basically lock the read/write methods until on_activate has finished
+  active_ = true;
+
+  // Perform a reading once to obtain the current positions
+  if (read(rclcpp::Time(), rclcpp::Duration(std::chrono::nanoseconds(0))) != hardware_interface::return_type::OK) {
+    RCLCPP_ERROR_STREAM(logger_, "Could not perform initial read - this is critical");
+    return hardware_interface::CallbackReturn::FAILURE;
+  }
+
+  for (std::size_t i = 0; i < info_.joints.size(); i++) {
+    joint_command_vector_[i].position = joint_state_vector_[i].position;
+    joint_command_vector_[i].velocity = 0.0;
+    joint_command_vector_[i].effort = 0.0;
+    RCLCPP_INFO_STREAM(logger_, "Start position of joint: " << info_.joints[i].name
+                                                            << " is: " << joint_state_vector_[i].position);
+  }
+
+  return callbackReturn;
+}
+
+hardware_interface::CallbackReturn
+DynaArmHardwareInterfaceBase::on_deactivate(const rclcpp_lifecycle::State& previous_state)
+{
+  return on_deactivate_derived(previous_state);
+}
+
+hardware_interface::CallbackReturn
+DynaArmHardwareInterfaceBase::on_error(const rclcpp_lifecycle::State& /*previous_state*/)
+{
+  return hardware_interface::CallbackReturn::FAILURE;
+}
+
+hardware_interface::return_type DynaArmHardwareInterfaceBase::read(const rclcpp::Time& /*time*/,
+                                                                   const rclcpp::Duration& /*period*/)
+{
+  if (!active_)
+    return hardware_interface::return_type::OK;
+
+  // updates the motor states. Assumed that after this function the motor_state_vector is correctly updated
+  read_motor_states();
+
+  Eigen::VectorXd motor_position(info_.joints.size());
+  Eigen::VectorXd motor_velocity(info_.joints.size());
+  Eigen::VectorXd motor_effort(info_.joints.size());
+  Eigen::VectorXd motor_position_commanded(info_.joints.size());
+  Eigen::VectorXd motor_velocity_commanded(info_.joints.size());
+  Eigen::VectorXd motor_effort_commanded(info_.joints.size());
+
+  for (std::size_t i = 0; i < info_.joints.size(); i++) {
+    motor_position(i) = motor_state_vector_[i].position;
+    motor_velocity(i) = motor_state_vector_[i].velocity;
+    motor_effort(i) = motor_state_vector_[i].effort;
+    motor_position_commanded(i) = motor_state_vector_[i].position_commanded;
+    motor_velocity_commanded(i) = motor_state_vector_[i].velocity_commanded;
+    motor_effort_commanded(i) = motor_state_vector_[i].effort_commanded;
+  }
+  // Transform the joint positions using the matrix transformation
+  Eigen::VectorXd joint_position =
+      dynaarm_hardware_interface_common::CommandTranslator::mapFromDynaarmToSerialCoordinates(motor_position);
+  Eigen::VectorXd joint_velocity =
+      dynaarm_hardware_interface_common::CommandTranslator::mapFromDynaarmToSerialCoordinates(motor_velocity);
+  Eigen::VectorXd joint_effort =
+      dynaarm_hardware_interface_common::CommandTranslator::mapFromDynaarmToSerialTorques(motor_effort);
+
+  Eigen::VectorXd joint_position_commanded =
+      dynaarm_hardware_interface_common::CommandTranslator::mapFromDynaarmToSerialCoordinates(motor_position_commanded);
+  Eigen::VectorXd joint_velocity_commanded =
+      dynaarm_hardware_interface_common::CommandTranslator::mapFromDynaarmToSerialCoordinates(motor_velocity_commanded);
+  Eigen::VectorXd joint_effort_commanded =
+      dynaarm_hardware_interface_common::CommandTranslator::mapFromDynaarmToSerialTorques(motor_effort_commanded);
+  for (std::size_t i = 0; i < info_.joints.size(); i++) {
+    joint_state_vector_[i].position = joint_position[i];
+    joint_state_vector_[i].velocity = joint_velocity[i];
+    joint_state_vector_[i].effort = joint_effort[i];
+    joint_state_vector_[i].position_commanded = joint_position_commanded[i];
+    joint_state_vector_[i].velocity_commanded = joint_velocity_commanded[i];
+    joint_state_vector_[i].effort_commanded = joint_effort_commanded[i];
+  }
+
+  return hardware_interface::return_type::OK;
+}
+
+hardware_interface::return_type DynaArmHardwareInterfaceBase::write(const rclcpp::Time& /*time*/,
+                                                                    const rclcpp::Duration& /*period*/)
+{
+  if (!active_)
+    return hardware_interface::return_type::OK;
+
+  Eigen::VectorXd joint_position(info_.joints.size());
+  Eigen::VectorXd joint_velocity(info_.joints.size());
+  Eigen::VectorXd joint_effort(info_.joints.size());
+  for (std::size_t i = 0; i < info_.joints.size(); i++) {
+    // Clamp the outputs to the joint limits defined in the urdf
+    const auto limits = info_.limits.at(info_.joints[i].name);
+
+    if (std::isnan(joint_state_vector_[i].position_last)){
+      joint_state_vector_[i].position_last = joint_state_vector_[i].position;
+    }
+
+    // The if statements below make sure that the arm is not moving towards collision with itself
+    // First checking if it is within limits, if yes it works under normal circumstances
+    if(joint_state_vector_[i].position > limits.min_position && joint_state_vector_[i].position < limits.max_position)
+    {      
+      joint_position[i] = std::clamp(joint_command_vector_[i].position, limits.min_position, limits.max_position);
+      joint_state_vector_[i].position_last = joint_state_vector_[i].position;                
+    }
+    // If we are lower than the low_limit but the joint is moving away from collision we accept the move    
+    else if (joint_state_vector_[i].position < limits.min_position && 
+            joint_command_vector_[i].position >= joint_state_vector_[i].position)
+    {      
+      // Then it is safe to move and we Accept the new position to be commanded
+      // Note that we clamp the minimum joint position value to the current position, this way we avoid jumps
+      joint_position[i] = std::clamp(joint_command_vector_[i].position, joint_state_vector_[i].position, limits.max_position);
+      joint_state_vector_[i].position_last = joint_state_vector_[i].position;    
+    }
+    // Same for the upper limmit
+    else if(joint_state_vector_[i].position > limits.max_position && 
+            joint_command_vector_[i].position <= joint_state_vector_[i].position)
+    { 
+      joint_position[i] = std::clamp(joint_command_vector_[i].position, limits.min_position, joint_state_vector_[i].position);
+      joint_state_vector_[i].position_last = joint_state_vector_[i].position;
+    }
+    else
+    {
+      //Hold last valid position, this is why we need the position_last variable.
+      joint_position[i] = joint_state_vector_[i].position_last;
+    }
+
+    joint_velocity[i] = joint_command_vector_[i].velocity;
+    joint_effort[i] = joint_command_vector_[i].effort;
+  }
+
+  // Transform the joint positions using the matrix transformation
+  Eigen::VectorXd motor_position =
+      dynaarm_hardware_interface_common::CommandTranslator::mapFromSerialToDynaarmCoordinates(joint_position);
+  Eigen::VectorXd motor_velocity =
+      dynaarm_hardware_interface_common::CommandTranslator::mapFromSerialToDynaarmCoordinates(joint_velocity);
+  Eigen::VectorXd motor_effort =
+      dynaarm_hardware_interface_common::CommandTranslator::mapFromSerialToDynaarmTorques(joint_effort);
+
+  for (std::size_t i = 0; i < info_.joints.size(); i++) {
+    motor_command_vector_[i].position = motor_position[i];
+    motor_command_vector_[i].velocity = motor_velocity[i];
+    motor_command_vector_[i].effort = motor_effort[i];
+    motor_command_vector_[i].p_gain = joint_command_vector_[i].p_gain;
+    motor_command_vector_[i].i_gain = joint_command_vector_[i].i_gain;
+    motor_command_vector_[i].d_gain = joint_command_vector_[i].d_gain;
+  }
+
+  // writes motor commands to the drives, simulation or directly into motor_state for mock
+  write_motor_commands();
+
+  return hardware_interface::return_type::OK;
+}
+
+hardware_interface::return_type DynaArmHardwareInterfaceBase::prepare_command_mode_switch(
+    [[maybe_unused]] const std::vector<std::string>& start_interfaces,
+    [[maybe_unused]] const std::vector<std::string>& stop_interfaces)
+{
+  return hardware_interface::return_type::OK;
+}
+
+hardware_interface::return_type DynaArmHardwareInterfaceBase::perform_command_mode_switch(
+    [[maybe_unused]] const std::vector<std::string>& start_interfaces,
+    [[maybe_unused]] const std::vector<std::string>& stop_interfaces)
+{
+  return hardware_interface::return_type::OK;
+}
+
+}  // namespace dynaarm_hardware_interface_base