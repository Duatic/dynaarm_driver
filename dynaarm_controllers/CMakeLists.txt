cmake_minimum_required(VERSION 3.8)
project(dynaarm_controllers)

if(CMAKE_COMPILER_IS_GNUCXX OR CMAKE_CXX_COMPILER_ID MATCHES "Clang")
  add_compile_options(-Wall -Wextra -Wpedantic)
endif()

# find dependencies
find_package(ament_cmake REQUIRED)
find_package(controller_interface REQUIRED)
find_package(hardware_interface REQUIRED)
find_package(pluginlib REQUIRED)
find_package(rclcpp REQUIRED)
find_package(rclcpp_lifecycle REQUIRED)
find_package(trajectory_msgs REQUIRED)
find_package(realtime_tools REQUIRED)
find_package(pinocchio REQUIRED)
find_package(dynaarm_msgs REQUIRED)

<<<<<<< HEAD
find_package(generate_parameter_library REQUIRED)

generate_parameter_library(
    dynaarm_status_controller_parameters
    src/dynaarm_status_controller_parameters.yaml
)



add_library(${PROJECT_NAME} SHARED
  src/gravity_compensation_controller.cpp
  src/dynaarm_status_controller.cpp)
=======
add_library(${PROJECT_NAME} SHARED
  src/gravity_compensation_controller.cpp)
>>>>>>> a89809b6
target_include_directories(
    ${PROJECT_NAME}
    PUBLIC
    include
    ${EIGEN3_INCLUDE_DIRS}
)
target_link_libraries(${PROJECT_NAME} dynaarm_status_controller_parameters)

ament_target_dependencies(
  ${PROJECT_NAME}
  controller_interface
  hardware_interface
  pluginlib
  rclcpp
  rclcpp_lifecycle
  trajectory_msgs
  realtime_tools
  pinocchio
  dynaarm_msgs

)
# prevent pluginlib from using boost
target_compile_definitions(${PROJECT_NAME} PUBLIC "PLUGINLIB__DISABLE_BOOST_FUNCTIONS")
pluginlib_export_plugin_description_file(controller_interface controller_interface_plugin.xml)

install(
  DIRECTORY include/
  DESTINATION include/
)
<<<<<<< HEAD
install(TARGETS  ${PROJECT_NAME}
DESTINATION lib/)

=======
install(TARGETS ${PROJECT_NAME}
  RUNTIME DESTINATION bin
  ARCHIVE DESTINATION lib
  LIBRARY DESTINATION lib
)
>>>>>>> a89809b6

if(BUILD_TESTING)
  find_package(ament_lint_auto REQUIRED)
  # the following line skips the linter which checks for copyrights
  # comment the line when a copyright and license is added to all source files
  set(ament_cmake_copyright_FOUND TRUE)
  # the following line skips cpplint (only works in a git repo)
  # comment the line when this package is in a git repo and when
  # a copyright and license is added to all source files
  set(ament_cmake_cpplint_FOUND TRUE)
  ament_lint_auto_find_test_dependencies()
endif()

ament_export_include_directories(
        include
)
ament_export_libraries(
        ${PROJECT_NAME}
)
ament_export_dependencies(
        controller_interface
        pluginlib
        rclcpp
        rclcpp_lifecycle
        hardware_interface
        dynaarm_msgs
        moveit_core
)
ament_package()<|MERGE_RESOLUTION|>--- conflicted
+++ resolved
@@ -17,7 +17,6 @@
 find_package(pinocchio REQUIRED)
 find_package(dynaarm_msgs REQUIRED)
 
-<<<<<<< HEAD
 find_package(generate_parameter_library REQUIRED)
 
 generate_parameter_library(
@@ -30,10 +29,6 @@
 add_library(${PROJECT_NAME} SHARED
   src/gravity_compensation_controller.cpp
   src/dynaarm_status_controller.cpp)
-=======
-add_library(${PROJECT_NAME} SHARED
-  src/gravity_compensation_controller.cpp)
->>>>>>> a89809b6
 target_include_directories(
     ${PROJECT_NAME}
     PUBLIC
@@ -63,17 +58,9 @@
   DIRECTORY include/
   DESTINATION include/
 )
-<<<<<<< HEAD
 install(TARGETS  ${PROJECT_NAME}
 DESTINATION lib/)
 
-=======
-install(TARGETS ${PROJECT_NAME}
-  RUNTIME DESTINATION bin
-  ARCHIVE DESTINATION lib
-  LIBRARY DESTINATION lib
-)
->>>>>>> a89809b6
 
 if(BUILD_TESTING)
   find_package(ament_lint_auto REQUIRED)
@@ -102,4 +89,4 @@
         dynaarm_msgs
         moveit_core
 )
-ament_package()+ament_package()
